--- conflicted
+++ resolved
@@ -27,10 +27,6 @@
 rand = "0.8"
 
 # Explicit dependency to fix version conflict
-<<<<<<< HEAD
 subtle = "2.4.1"
 
-# rust-version = "1.85.0"
-=======
-subtle = "2.4.1"
->>>>>>> 9856f5fe
+# rust-version = "1.85.0"